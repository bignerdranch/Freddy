--- conflicted
+++ resolved
@@ -25,13 +25,8 @@
 
 // MARK: - DictionaryLiteralConvertible
 
-<<<<<<< HEAD
 extension JSON: ExpressibleByDictionaryLiteral {
     
-=======
-extension JSON: DictionaryLiteralConvertible {
-
->>>>>>> 9627af47
     /// Create an instance by copying each key/value pair of the `pairs` into
     /// a new `Dictionary`.
     public init<Dictionary: Sequence where Dictionary.Iterator.Element == (Swift.String, JSON)>(_ pairs: Dictionary) {
@@ -39,7 +34,7 @@
         for (key, value) in pairs {
             dictionary[key] = value
         }
-        self.init(dictionary)
+        self = .Dictionary(dictionary)
     }
 
     /// Create an instance initialized with `pairs`.
