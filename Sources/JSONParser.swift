//
//  JSONParser.swift
//  Freddy
//
//  Created by John Gallagher on 4/18/15.
//  Copyright © 2015 Big Nerd Ranch. Licensed under MIT.
//

import Foundation

private struct Literal {
    static let BACKSLASH     = UInt8(ascii: "\\")
    static let BACKSPACE     = UInt8(ascii: "\u{0008}")
    static let COLON         = UInt8(ascii: ":")
    static let COMMA         = UInt8(ascii: ",")
    static let DOUBLE_QUOTE  = UInt8(ascii: "\"")
    static let FORMFEED      = UInt8(ascii: "\u{000c}")
    static let LEFT_BRACE    = UInt8(ascii: "{")
    static let LEFT_BRACKET  = UInt8(ascii: "[")
    static let MINUS         = UInt8(ascii: "-")
    static let NEWLINE       = UInt8(ascii: "\n")
    static let PERIOD        = UInt8(ascii: ".")
    static let PLUS          = UInt8(ascii: "+")
    static let RETURN        = UInt8(ascii: "\r")
    static let RIGHT_BRACE   = UInt8(ascii: "}")
    static let RIGHT_BRACKET = UInt8(ascii: "]")
    static let SLASH         = UInt8(ascii: "/")
    static let SPACE         = UInt8(ascii: " ")
    static let TAB           = UInt8(ascii: "\t")

    static let a = UInt8(ascii: "a")
    static let b = UInt8(ascii: "b")
    static let c = UInt8(ascii: "c")
    static let d = UInt8(ascii: "d")
    static let e = UInt8(ascii: "e")
    static let f = UInt8(ascii: "f")
    static let l = UInt8(ascii: "l")
    static let n = UInt8(ascii: "n")
    static let r = UInt8(ascii: "r")
    static let s = UInt8(ascii: "s")
    static let t = UInt8(ascii: "t")
    static let u = UInt8(ascii: "u")

    static let A = UInt8(ascii: "A")
    static let B = UInt8(ascii: "B")
    static let C = UInt8(ascii: "C")
    static let D = UInt8(ascii: "D")
    static let E = UInt8(ascii: "E")
    static let F = UInt8(ascii: "F")

    static let zero  = UInt8(ascii: "0")
    static let one   = UInt8(ascii: "1")
    static let two   = UInt8(ascii: "2")
    static let three = UInt8(ascii: "3")
    static let four  = UInt8(ascii: "4")
    static let five  = UInt8(ascii: "5")
    static let six   = UInt8(ascii: "6")
    static let seven = UInt8(ascii: "7")
    static let eight = UInt8(ascii: "8")
    static let nine  = UInt8(ascii: "9")
}

private let ParserMaximumDepth = 512


/// A pure Swift JSON parser. This parser is much faster than the
/// `NSJSONSerialization`-based parser (due to the overhead of having to
/// dynamically cast the Objective-C objects to determine their type); however,
/// it is much newer and has restrictions that the `NSJSONSerialization` parser
/// does not. Two restrictions in particular are that it requires UTF-8 data as
/// input and it does not allow trailing commas in arrays or dictionaries.
public struct JSONParser {

    fileprivate enum Sign: Int {
        case positive = 1
        case negative = -1
    }

    private let input: UnsafeBufferPointer<UInt8>
    private var loc = 0
    private var depth = 0

    fileprivate init(input: UnsafeBufferPointer<UInt8>) {
        self.input = input
    }

    /// Decode the root element of the `JSON` stream. This may be any fragment
    /// or a structural element, per RFC 7159.
    ///
    /// The beginning bytes are used to determine the stream's encoding.
    /// `JSONParser` currently only supports UTF-8 encoding, with or without
    /// a byte-order mark.
    ///
    /// - throws: `JSONParser.Error` for any decoding failures, including a
    ///   source location if needed.
    public mutating func parse() throws -> JSON {
        try guardAgainstUnsupportedEncodings()
        let value = try parseValue()
        skipWhitespace()
        guard loc == input.count else {
            throw Error.endOfStreamGarbage(offset: loc)
        }
        return value
    }

    private mutating func parseValue() throws -> JSON {
        guard depth <= ParserMaximumDepth else {
            throw Error.exceededNestingLimit(offset: loc)
        }
        
        guard input.count > 0 else {
            throw Error.endOfStreamUnexpected
        }

        advancing: while loc < input.count {
            do {
                switch input[loc] {
                case Literal.LEFT_BRACKET:
                    depth += 1
                    defer { depth -= 1 }
                    return try decodeArray()
                    
                case Literal.LEFT_BRACE:
                    depth += 1
                    defer { depth -= 1 }
                    return try decodeObject()
                    
                case Literal.DOUBLE_QUOTE:
                    return try decodeString()
                    
                case Literal.f:
                    return try decodeFalse()
                    
                case Literal.n:
                    return try decodeNull()
                    
                case Literal.t:
                    return try decodeTrue()

                case Literal.MINUS:
                    return try decodeIntegralValue(NumberParser(loc: loc, input: input, state: .leadingMinus))

                case Literal.zero:
                    return try decodeIntegralValue(NumberParser(loc: loc, input: input, state: .leadingZero))

                case Literal.one...Literal.nine:
                    return try decodeIntegralValue(NumberParser(loc: loc, input: input, state: .preDecimalDigits))

                case Literal.SPACE, Literal.TAB, Literal.RETURN, Literal.NEWLINE:
                    loc = (loc + 1)
                    
                default:
                    break advancing
                }
            } catch let InternalError.numberOverflow(offset: start) {
                return try decodeNumberAsString(from: start)
            }
        }
<<<<<<< HEAD
        
        throw Error.valueInvalid(offset: loc, character: UnicodeScalar(input[loc]))
=======

        if loc < input.count {
            throw Error.ValueInvalid(offset: loc, character: UnicodeScalar(input[loc]))
        } else {
            throw Error.EndOfStreamUnexpected
        }
>>>>>>> dba5e3e0
    }

    private mutating func skipWhitespace() {
        while loc < input.count {
            switch input[loc] {
            case Literal.SPACE, Literal.TAB, Literal.RETURN, Literal.NEWLINE:
                loc = (loc + 1)
            default:
                return
            }
        }
    }

    private mutating func guardAgainstUnsupportedEncodings() throws {
        let header = input.prefix(4)
        let encodingPrefixInformation = JSONEncodingDetector.detectEncoding(header)
        guard JSONEncodingDetector.supportedEncodings.contains(encodingPrefixInformation.encoding) else {
            throw Error.invalidUnicodeStreamEncoding(detectedEncoding: encodingPrefixInformation.encoding)
        }
        loc = loc.advanced(by: encodingPrefixInformation.byteOrderMarkLength)
    }

    private mutating func decodeNull() throws -> JSON {
        guard input.index(loc, offsetBy: 3, limitedBy: input.count) != input.count else {
            throw Error.literalNilMisspelled(offset: loc)
        }

        if     input[loc+1] != Literal.u
            || input[loc+2] != Literal.l
            || input[loc+3] != Literal.l {
                throw Error.literalNilMisspelled(offset: loc)
        }

        loc += 4
        return .null
    }

    private mutating func decodeTrue() throws -> JSON {
        guard input.index(loc, offsetBy: 3, limitedBy: input.count) != input.count else {
            throw Error.literalNilMisspelled(offset: loc)
        }

        if     input[loc+1] != Literal.r
            || input[loc+2] != Literal.u
            || input[loc+3] != Literal.e {
            throw Error.literalTrueMisspelled(offset: loc)
        }

        loc += 4
        return .bool(true)
    }

    private mutating func decodeFalse() throws -> JSON {
        guard input.index(loc, offsetBy: 4, limitedBy: input.count) != input.count else {
            throw Error.literalNilMisspelled(offset: loc)
        }

        if     input[loc+1] != Literal.a
            || input[loc+2] != Literal.l
            || input[loc+3] != Literal.s
            || input[loc+4] != Literal.e {
            throw Error.literalFalseMisspelled(offset: loc)
        }

        loc += 5
        return .bool(false)
    }

    private var stringDecodingBuffer = [UInt8]()
    private mutating func decodeString() throws -> JSON {
        loc = (loc + 1)
        stringDecodingBuffer.removeAll(keepingCapacity: true)
        while loc < input.count {
            switch input[loc] {
            case Literal.BACKSLASH:
                loc = (loc + 1)
                switch input[loc] {
                case Literal.DOUBLE_QUOTE: stringDecodingBuffer.append(Literal.DOUBLE_QUOTE)
                case Literal.BACKSLASH:    stringDecodingBuffer.append(Literal.BACKSLASH)
                case Literal.SLASH:        stringDecodingBuffer.append(Literal.SLASH)
                case Literal.b:            stringDecodingBuffer.append(Literal.BACKSPACE)
                case Literal.f:            stringDecodingBuffer.append(Literal.FORMFEED)
                case Literal.r:            stringDecodingBuffer.append(Literal.RETURN)
                case Literal.t:            stringDecodingBuffer.append(Literal.TAB)
                case Literal.n:            stringDecodingBuffer.append(Literal.NEWLINE)
                case Literal.u:
                    loc = (loc + 1)
                    try readUnicodeEscape(start: loc - 2)

                    // readUnicodeEscape() advances loc on its own, so we'll `continue` now
                    // to skip the typical "advance past this character" for all the other escapes
                    continue

                default:
                    throw Error.controlCharacterUnrecognized(offset: loc)
                }
                loc = (loc + 1)

            case Literal.DOUBLE_QUOTE:
                loc = (loc + 1)
                stringDecodingBuffer.append(0)

                let string = stringDecodingBuffer.withUnsafeBufferPointer {
                    String(cString: UnsafePointer($0.baseAddress!))
                }
                
                return .string(string)

            case let other:
                stringDecodingBuffer.append(other)
                loc = (loc + 1)
            }
        }

        throw Error.endOfStreamUnexpected
    }

    private mutating func readCodeUnit() -> UInt16? {
        guard loc + 4 <= input.count else {
            return nil
        }
        var codeUnit: UInt16 = 0
        for c in input[loc..<loc+4] {
            let nibble: UInt16

            switch c {
            case Literal.zero...Literal.nine:
                nibble = UInt16(c - Literal.zero)

            case Literal.a...Literal.f:
                nibble = 10 + UInt16(c - Literal.a)

            case Literal.A...Literal.F:
                nibble = 10 + UInt16(c - Literal.A)

            default:
                return nil
            }
            codeUnit = (codeUnit << 4) | nibble
        }
        loc += 4
        return codeUnit
    }

    private mutating func readUnicodeEscape(start: Int) throws {
        guard let codeUnit = readCodeUnit() else {
            throw Error.unicodeEscapeInvalid(offset: start)
        }

        let codeUnits: [UInt16]

        if UTF16.isLeadSurrogate(codeUnit) {
            // First half of a UTF16 surrogate pair - we must parse another code unit and combine them

            // First confirm and skip over that we have another "\u"
            guard loc + 6 <= input.count && input[loc] == Literal.BACKSLASH && input[loc+1] == Literal.u else {
                throw Error.unicodeEscapeInvalid(offset: start)
            }
            loc += 2

            // Ensure the second code unit is valid for the surrogate pair
            guard let secondCodeUnit = readCodeUnit(), UTF16.isTrailSurrogate(secondCodeUnit) else {
                throw Error.unicodeEscapeInvalid(offset: start)
            }

            codeUnits = [codeUnit, secondCodeUnit]
        } else {
            codeUnits = [codeUnit]
        }
        
        let transcodeHadError = transcode(codeUnits.makeIterator(), from: UTF16.self, to: UTF8.self, stoppingOnError: true) { (outputEncodingCodeUnit) in
            self.stringDecodingBuffer.append(outputEncodingCodeUnit)
        }

        if transcodeHadError {
            throw Error.unicodeEscapeInvalid(offset: start)
        }
    }

    private mutating func decodeArray() throws -> JSON {
        let start = loc
        loc = (loc + 1)
        var items = [JSON]()

        while loc < input.count {
            skipWhitespace()

            if loc < input.count && input[loc] == Literal.RIGHT_BRACKET {
                loc = (loc + 1)
                return .array(items)
            }

            if !items.isEmpty {
                guard loc < input.count && input[loc] == Literal.COMMA else {
                    throw Error.collectionMissingSeparator(offset: start)
                }
                loc = (loc + 1)
            }

            items.append(try parseValue())
        }

        throw Error.endOfStreamUnexpected
    }

    // Decoding objects can be recursive, so we have to keep more than one
    // buffer around for building up key/value pairs (to reduce allocations
    // when parsing large JSON documents).
    //
    // Rough estimate of the difference between this and using a fresh
    // [(String,JSON)] for the `pairs` variable in decodeObject() below is
    // about 12% on an iPhone 5.
    private struct DecodeObjectBuffers {
        var buffers = [[(String,JSON)]]()

        mutating func getBuffer() -> [(String,JSON)] {
            if !buffers.isEmpty {
                var buffer = buffers.removeLast()
                buffer.removeAll(keepingCapacity: true)
                return buffer
            }
            return [(String,JSON)]()
        }

        mutating func putBuffer(_ buffer: [(String,JSON)]) {
            buffers.append(buffer)
        }
    }

    private var decodeObjectBuffers = DecodeObjectBuffers()

    private mutating func decodeObject() throws -> JSON {
        let start = loc
        loc = (loc + 1)
        var pairs = decodeObjectBuffers.getBuffer()

        while loc < input.count {
            skipWhitespace()

            if loc < input.count && input[loc] == Literal.RIGHT_BRACE {
                loc = (loc + 1)
                var obj = [String:JSON](minimumCapacity: pairs.count)
                for (k, v) in pairs {
                    obj[k] = v
                }
                decodeObjectBuffers.putBuffer(pairs)
                return .dictionary(obj)
            }

            if !pairs.isEmpty {
                guard loc < input.count && input[loc] == Literal.COMMA else {
                    throw Error.collectionMissingSeparator(offset: start)
                }
                loc = (loc + 1)

                skipWhitespace()
            }

            guard loc < input.count && input[loc] == Literal.DOUBLE_QUOTE else {
                throw Error.dictionaryMissingKey(offset: start)
            }

            let key = try decodeString().getString()
            skipWhitespace()

            guard loc < input.count && input[loc] == Literal.COLON else {
                throw Error.collectionMissingSeparator(offset: start)
            }
            loc = (loc + 1)

            pairs.append((key, try parseValue()))
        }

        throw Error.endOfStreamUnexpected
    }

    private mutating func decodeIntegralValue(_ parser: NumberParser) throws -> JSON {
        var sign = Sign.positive
        var parser = parser
        var value = 0

        // This would be more natural as `while true { ... }` with a meaningful .Done case,
        // but that causes compile time explosion in Swift 2.2. :-|
        while parser.state != .done {
            switch parser.state {
            case .leadingMinus:
                sign = .negative
                try parser.parseNegative()

            case .leadingZero:
                parser.parseLeadingZero()

            case .preDecimalDigits:
                try parser.parsePreDecimalDigits { c in
                    guard case let (exponent, false) = Int.multiplyWithOverflow(10, value) else {
                        throw InternalError.numberOverflow(offset: parser.start)
                    }
                    
                    guard case let (newValue, false) = Int.addWithOverflow(exponent, Int(c - Literal.zero)) else {
                        throw InternalError.numberOverflow(offset: parser.start)
                    }
                    
                    value = newValue
                }

            case .decimal, .exponent:
                return try detectingFloatingPointErrors(start: parser.start) {
                    try decodeFloatingPointValue(parser, sign: sign, value: Double(value))
                }

            case .postDecimalDigits, .exponentSign, .exponentDigits:
                assertionFailure("Invalid internal state while parsing number")

            case .done:
                fatalError("impossible condition")
            }
        }

        guard case let (signedValue, false) = Int.multiplyWithOverflow(sign.rawValue, value) else {
            throw InternalError.numberOverflow(offset: parser.start)
        }

        loc = parser.loc
        return .int(signedValue)
    }

    private mutating func decodeFloatingPointValue(_ parser: NumberParser, sign: Sign, value: Double) throws -> JSON {
        var parser = parser
        var value = value
        var exponentSign = Sign.positive
        var exponent = Double(0)
        var position = 0.1

        // This would be more natural as `while true { ... }` with a meaningful .Done case,
        // but that causes compile time explosion in Swift 2.2. :-|
        while parser.state != .done {
            switch parser.state {
            case .leadingMinus, .leadingZero, .preDecimalDigits:
                assertionFailure("Invalid internal state while parsing number")

            case .decimal:
                try parser.parseDecimal()

            case .postDecimalDigits:
                parser.parsePostDecimalDigits { c in
                    value += position * Double(c - Literal.zero)
                    position /= 10
                }

            case .exponent:
                exponentSign = try parser.parseExponent()

            case .exponentSign:
                try parser.parseExponentSign()

            case .exponentDigits:
                parser.parseExponentDigits { c in
                    exponent = exponent * 10 + Double(c - Literal.zero)
                }

            case .done:
                fatalError("impossible condition")
            }
        }

        loc = parser.loc
        return .double(Double(sign.rawValue) * value * pow(10, Double(exponentSign.rawValue) * exponent))
    }


    private mutating func decodeNumberAsString(from position: Int) throws -> JSON {
        var parser: NumberParser = {
            let state: NumberParser.State
            switch input[position] {
            case Literal.MINUS: state = .leadingMinus
            case Literal.zero: state = .leadingZero
            case Literal.one...Literal.nine: state = .preDecimalDigits
            default:
                fatalError("Internal error: decodeNumber called on not-a-number")
            }
            return NumberParser(loc: position, input: input, state: state)
        }()

        stringDecodingBuffer.removeAll(keepingCapacity: true)

        while true {
            switch parser.state {
            case .leadingMinus:
                try parser.parseNegative()
                stringDecodingBuffer.append(Literal.MINUS)

            case .leadingZero:
                parser.parseLeadingZero()
                stringDecodingBuffer.append(Literal.zero)

            case .preDecimalDigits:
                parser.parsePreDecimalDigits { stringDecodingBuffer.append($0) }

            case .decimal:
                try parser.parseDecimal()
                stringDecodingBuffer.append(Literal.PERIOD)

            case .postDecimalDigits:
                parser.parsePostDecimalDigits { stringDecodingBuffer.append($0) }

            case .exponent:
                stringDecodingBuffer.append(input[parser.loc])
                _ = try parser.parseExponent()

            case .exponentSign:
                stringDecodingBuffer.append(input[parser.loc])
                try parser.parseExponentSign()

            case .exponentDigits:
                parser.parseExponentDigits { stringDecodingBuffer.append($0) }

            case .done:
                stringDecodingBuffer.append(0)
                let string = stringDecodingBuffer.withUnsafeBufferPointer {
                    String(cString: UnsafePointer($0.baseAddress!))
                }

                loc = parser.loc
                return .string(string)
            }
        }
    }

    private func detectingFloatingPointErrors<T>(start loc: Int, _ f: () throws -> T) throws -> T {
        let flags = FE_UNDERFLOW | FE_OVERFLOW
        feclearexcept(flags)
        let value = try f()
        guard fetestexcept(flags) == 0 else {
            throw InternalError.numberOverflow(offset: loc)
        }
        return value
    }
}

private struct NumberParser {
    enum State {
        case leadingMinus
        case leadingZero
        case preDecimalDigits
        case decimal
        case postDecimalDigits
        case exponent
        case exponentSign
        case exponentDigits
        case done
    }

    let start: Int
    var loc = 0
    var state: State
    let input: UnsafeBufferPointer<UInt8>

    init(loc: Int, input: UnsafeBufferPointer<UInt8>, state: State) {
        assert(loc < input.count, "Invalid input to NumberParser")
        self.start = loc
        self.loc = loc
        self.input = input
        self.state = state
    }

    mutating func parseNegative() throws {
        assert(state == .leadingMinus, "Unexpected state entering parseNegative")

        loc = (loc + 1)
        guard loc < input.count else {
            throw JSONParser.Error.endOfStreamUnexpected
        }

        switch input[loc] {
        case Literal.zero:
            state = .leadingZero

        case Literal.one...Literal.nine:
            state = .preDecimalDigits

        default:
            throw JSONParser.Error.numberSymbolMissingDigits(offset: start)
        }
    }

    mutating func parseLeadingZero() {
        assert(state == .leadingZero, "Unexpected state entering parseLeadingZero")

        loc = (loc + 1)
        guard loc < input.count else {
            state = .done
            return
        }

<<<<<<< HEAD
        guard input[loc] == Literal.PERIOD else {
            state = .done
            return
        }

        state = .decimal
=======
        switch input[loc] {
        case Literal.PERIOD:
            state = .Decimal

        case Literal.e, Literal.E:
            state = .Exponent

        default:
            state = .Done
        }
>>>>>>> dba5e3e0
    }

    mutating func parsePreDecimalDigits(f: (UInt8) throws -> Void) rethrows {
        assert(state == .preDecimalDigits, "Unexpected state entering parsePreDecimalDigits")
        advancing: while loc < input.count {
            let c = input[loc]
            switch c {
            case Literal.zero...Literal.nine:
                try f(c)
                loc = (loc + 1)

            case Literal.PERIOD:
                state = .decimal
                return

            case Literal.e, Literal.E:
                state = .exponent
                return

            default:
                break advancing
            }
        }

        state = .done
    }

    mutating func parseDecimal() throws {
        assert(state == .decimal, "Unexpected state entering parseDecimal")
        loc = (loc + 1)
        guard loc < input.count else {
            throw JSONParser.Error.endOfStreamUnexpected
        }

        switch input[loc] {
        case Literal.zero...Literal.nine:
            state = .postDecimalDigits

        default:
            throw JSONParser.Error.numberMissingFractionalDigits(offset: start)
        }
    }

    mutating func parsePostDecimalDigits(f: (UInt8) throws -> Void) rethrows {
        assert(state == .postDecimalDigits, "Unexpected state entering parsePostDecimalDigits")

        advancing: while loc < input.count {
            let c = input[loc]
            switch c {
            case Literal.zero...Literal.nine:
                try f(c)
                loc = (loc + 1)

            case Literal.e, Literal.E:
                state = .exponent
                return

            default:
                break advancing
            }
        }

        state = .done
    }

    mutating func parseExponent() throws -> JSONParser.Sign {
        assert(state == .exponent, "Unexpected state entering parseExponent")

        loc = (loc + 1)
        guard loc < input.count else {
            throw JSONParser.Error.endOfStreamUnexpected
        }

        switch input[loc] {
        case Literal.zero...Literal.nine:
            state = .exponentDigits

        case Literal.PLUS:
            state = .exponentSign

        case Literal.MINUS:
            state = .exponentSign
            return .negative

        default:
            throw JSONParser.Error.numberSymbolMissingDigits(offset: start)
        }

        return .positive
    }

    mutating func parseExponentSign() throws {
        assert(state == .exponentSign, "Unexpected state entering parseExponentSign")
        loc = (loc + 1)
        guard loc < input.count else {
            throw JSONParser.Error.endOfStreamUnexpected
        }

        switch input[loc] {
        case Literal.zero...Literal.nine:
            state = .exponentDigits

        default:
            throw JSONParser.Error.numberSymbolMissingDigits(offset: start)
        }
    }

    mutating func parseExponentDigits(f: (UInt8) throws -> Void) rethrows {
        assert(state == .exponentDigits, "Unexpected state entering parseExponentDigits")
        advancing: while loc < input.count {
            let c = input[loc]
            switch c {
            case Literal.zero...Literal.nine:
                try f(c)
                loc = (loc + 1)

            default:
                break advancing
            }
        }

        state = .done
    }
}

public extension JSONParser {

    /// Creates a `JSONParser` ready to parse UTF-8 encoded `Data`.
    ///
    /// If the data is mutable, it is copied before parsing. The data's lifetime
    /// is extended for the duration of parsing.
    @available(*, unavailable, message: "Replaced with parse(utf8:)")
    init(utf8Data inData: Data) {
        fatalError("unavailable code cannot be executed")
    }

    /// Creates a `JSONParser` from the code units represented by the `string`.
    ///
    /// The synthesized string is lifetime-extended for the duration of parsing.
    @available(*, unavailable, message: "Replaced with parse(utf8:)")
    init(string: String) {
        fatalError("unavailable code cannot be executed")
    }

    /// Creates an instance of `JSON` from UTF-8 encoded `data`.
    static func parse(utf8 data: Data) throws -> JSON {
        return try data.withUnsafeBytes { (ptr: UnsafePointer<UInt8>) -> JSON in
            let buffer = UnsafeBufferPointer(start: ptr, count: data.count)
            var parser = JSONParser(input: buffer)
            return try parser.parse()
        }
    }

    /// Creates an instance of `JSON` from `string`.
    static func parse(_ string: String) throws -> JSON {
        return try string.utf8CString.withUnsafeBufferPointer { (nulTerminatedBuffer) throws -> JSON in
            return try nulTerminatedBuffer.baseAddress!.withMemoryRebound(to: UInt8.self, capacity: nulTerminatedBuffer.count) { (utf8Base) throws -> JSON in
                // don't want to include the nul termination in the buffer - trim it off
                let buffer = UnsafeBufferPointer(start: utf8Base, count: nulTerminatedBuffer.count - 1)
                var parser = JSONParser(input: buffer)
                return try parser.parse()
            }
        }
    }

}

extension JSONParser: JSONParserType {

    /// Creates an instance of `JSON` from UTF-8 encoded `Data`.
    /// - parameter data: An instance of `Data` to parse `JSON` from.
    /// - throws: Any `JSONParser.Error` that arises during decoding.
    /// - seealso: JSONParser.parse()
    public static func createJSON(from data: Data) throws -> JSON {
        return try parse(utf8: data)
    }

}

// MARK: - Errors

extension JSONParser {

    /// Enumeration describing possible errors that occur while parsing a JSON
    /// document. Most errors include an associated `offset`, representing the
    /// offset into the UTF-8 characters making up the document where the error
    /// occurred.
    public enum Error: Swift.Error {
        /// The parser ran out of data prematurely. This usually means a value
        /// was not escaped, such as a string literal not ending with a double
        /// quote.
        case endOfStreamUnexpected
        
        /// Unexpected non-whitespace data was left around `offset` after
        /// parsing all valid JSON.
        case endOfStreamGarbage(offset: Int)
        
        /// Too many nested objects or arrays occured at the literal started
        /// around `offset`.
        case exceededNestingLimit(offset: Int)
        
        /// A `character` was not a valid start of a value around `offset`.
        case valueInvalid(offset: Int, character: UnicodeScalar)
        
        /// Badly-formed Unicode escape sequence at `offset`. A Unicode escape
        /// uses the text "\u" followed by 4 hex digits, such as "\uF09F\uA684"
        /// to represent U+1F984, "UNICORN FACE".
        case unicodeEscapeInvalid(offset: Int)
        
        /// Badly-formed control character around `offset`. JSON supports
        /// backslash-escaped double quotes, slashes, whitespace control codes,
        /// and Unicode escape sequences.
        case controlCharacterUnrecognized(offset: Int)
        
        /// Invalid token, expected `null` around `offset`
        case literalNilMisspelled(offset: Int)
        
        /// Invalid token, expected `true` around `offset`
        case literalTrueMisspelled(offset: Int)
        
        /// Invalid token, expected `false` around `offset`
        case literalFalseMisspelled(offset: Int)
        
        /// Badly-formed collection at given `offset`, expected `,` or `:`
        case collectionMissingSeparator(offset: Int)
        
        /// While parsing an object literal, a value was found without a key
        /// around `offset`. The start of a string literal was expected.
        case dictionaryMissingKey(offset: Int)
        
        /// Badly-formed number with no digits around `offset`. After a decimal
        /// point, a number must include some number of digits.
        case numberMissingFractionalDigits(offset: Int)
        
        /// Badly-formed number with symbols ("-" or "e") but no following
        /// digits around `offset`.
        case numberSymbolMissingDigits(offset: Int)

        /// Supplied data is encoded in an unsupported format.
        case invalidUnicodeStreamEncoding(detectedEncoding: JSONEncodingDetector.Encoding)
    }

    fileprivate enum InternalError: Swift.Error {
        /// Attempted to parse an integer outside the range of [Int.min, Int.max]
        /// or a double outside the range of representable doubles. Note that
        /// for doubles, this could be an overflow or an underflow - we don't
        /// get enough information from Swift here to know which it is. The number
        /// causing the overflow/underflow began at `offset`.
        case numberOverflow(offset: Int)
    }
}<|MERGE_RESOLUTION|>--- conflicted
+++ resolved
@@ -156,17 +156,11 @@
                 return try decodeNumberAsString(from: start)
             }
         }
-<<<<<<< HEAD
-        
-        throw Error.valueInvalid(offset: loc, character: UnicodeScalar(input[loc]))
-=======
-
         if loc < input.count {
-            throw Error.ValueInvalid(offset: loc, character: UnicodeScalar(input[loc]))
+            throw Error.valueInvalid(offset: loc, character: UnicodeScalar(input[loc]))
         } else {
-            throw Error.EndOfStreamUnexpected
-        }
->>>>>>> dba5e3e0
+            throw Error.endOfStreamUnexpected
+        }
     }
 
     private mutating func skipWhitespace() {
@@ -661,25 +655,16 @@
             return
         }
 
-<<<<<<< HEAD
-        guard input[loc] == Literal.PERIOD else {
-            state = .done
-            return
-        }
-
-        state = .decimal
-=======
         switch input[loc] {
         case Literal.PERIOD:
-            state = .Decimal
+            state = .decimal
 
         case Literal.e, Literal.E:
-            state = .Exponent
+            state = .exponent
 
         default:
-            state = .Done
-        }
->>>>>>> dba5e3e0
+            state = .done
+        }
     }
 
     mutating func parsePreDecimalDigits(f: (UInt8) throws -> Void) rethrows {
