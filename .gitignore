--- conflicted
+++ resolved
@@ -26,14 +26,12 @@
 #
 # Pods/
 
-<<<<<<< HEAD
 # Ignore 5-10MB JSON payloads
-FreddyTests/Benchmark/*.json
-=======
+Tests/Benchmark/*.json
+
 docs/
 
 # Swift Package Manager
 #
 .build/
-Packages/
->>>>>>> 7e4d7774
+Packages/